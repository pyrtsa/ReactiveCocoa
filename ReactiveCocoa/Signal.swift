//
//  Signal.swift
//  ReactiveCocoa
//
//  Created by Justin Spahr-Summers on 2014-06-25.
//  Copyright (c) 2014 GitHub. All rights reserved.
//

/// A push-driven stream that sends the same values to all observers.
///
/// Unlike the Consumers of a Producer, all observers of a Signal will see the
/// same version of events.
public final class Signal<T> {
	private let _queue = dispatch_queue_create("com.github.ReactiveCocoa.Signal", DISPATCH_QUEUE_CONCURRENT)
	private let _generator: SinkOf<T> -> ()

	private var _current: T? = nil
	private var _observers = Bag<SinkOf<T>>()

	/// The current (most recent) value of the Signal.
	public var current: T {
		var value: T? = nil

		dispatch_sync(_queue) {
			value = self._current
		}

		return value!
	}
	
	/// Initializes a Signal with the given starting value, and an action to
	/// perform to begin observing future changes.
	public init(initialValue: T, generator: SinkOf<T> -> ()) {
		_current = initialValue

		// Save the generator closure so that anything it captures (e.g.,
		// another Signal dependency) remains alive while this Signal object is
		// too.
		_generator = generator

		_generator(SinkOf { [weak self] value in
			if let strongSelf = self {
				dispatch_barrier_sync(strongSelf._queue) {
					strongSelf._current = value

					for sink in strongSelf._observers {
						sink.put(value)
					}
				}
			}
		})
	}

	/// Creates a Signal that will always have the same value.
	public class func constant(value: T) -> Signal<T> {
		return Signal(initialValue: value) { _ in }
	}

	/// Creates a repeating timer of the given interval, sending updates on the
	/// given scheduler.
	public class func interval(interval: NSTimeInterval, onScheduler scheduler: DateScheduler, withLeeway leeway: NSTimeInterval = 0) -> Signal<NSDate> {
		let startDate = NSDate()

		return Signal<NSDate>(initialValue: startDate) { sink in
			scheduler.scheduleAfter(startDate.dateByAddingTimeInterval(interval), repeatingEvery: interval, withLeeway: leeway) {
				sink.put(NSDate())
			}
			
			return ()
		}
	}

	/// Creates a Signal that can be controlled by sending values to the
	/// returned Sink.
	public class func pipeWithInitialValue(initialValue: T) -> (Signal<T>, SinkOf<T>) {
		var sink: SinkOf<T>? = nil
		let signal = Signal(initialValue: initialValue) { s in sink = s }

		assert(sink)
		return (signal, sink!)
	}

	/// Notifies `observer` about all changes to the receiver's value.
	///
	/// Returns a Disposable which can be disposed of to stop notifying
	/// `observer` of future changes.
	public func observe<S: Sink where S.Element == T>(observer: S) -> Disposable {
		let sink = SinkOf<T>(observer)
		var token: Bag.RemovalToken? = nil

		dispatch_barrier_sync(_queue) {
			token = self._observers.insert(sink)
			sink.put(self._current!)
		}

		return ActionDisposable {
			// Retain `self` strongly so that observers can hold onto the Signal
			// _or_ the Disposable to ensure the receipt of values.
			dispatch_barrier_async(self._queue) {
				self._observers.removeValueForToken(token!)
			}
		}
	}

	/// Convenience function to invoke observe() with a Sink that will pass
	/// values to the given closure.
	public func observe(observer: T -> ()) -> Disposable {
		return observe(SinkOf(observer))
	}

	/// Unwraps all Optional values in the stream, silently ignoring any that
	/// are `nil`.
	///
	/// evidence     - Used to prove to the typechecker that the receiver is
	///                a stream of optionals. Simply pass in the `identity`
	///                function.
	/// initialValue - A default value for the returned stream, in case the
	///                receiver's current value is `nil`, which would otherwise
	///                result in a missing value for the returned stream.
	func unwrapOptionals<U>(evidence: Signal<T> -> Signal<U?>, initialValue: U) -> Signal<U> {
		return Signal<U>(initialValue: initialValue) { sink in
			evidence(self).observe { maybeValue in
				if let value = maybeValue {
					sink.put(value)
				}
			}

			return ()
		}
	}

	/// Forcibly unwraps all Optional values in the stream.
	///
	/// Use only when you're completely sure that the signal will never contain
	/// `nil`, because any `nil` values will result in a runtime error.
	///
	/// evidence     - Used to prove to the typechecker that the receiver is
	///                a stream of optionals. Simply pass in the `identity`
	///                function.
	public func forceUnwrapOptionals<U>(evidence: Signal<T> -> Signal<U?>) -> Signal<U> {
		let evidencedSelf = evidence(self)

		return Signal<U>(initialValue: evidencedSelf.current!) { sink in
			evidencedSelf.observe { maybeValue in
				sink.put(maybeValue!)
			}

			return ()
		}
	}

	/// Merges a Signal of Signals into a single stream, biased toward
	/// the Signals added earlier.
	///
	/// evidence - Used to prove to the typechecker that the receiver is
	///            a signal of signals. Simply pass in the `identity` function.
	///
	/// Returns a Signal that will forward changes from the original streams
	/// as they arrive, starting with earlier ones.
	public func merge<U>(evidence: Signal<T> -> Signal<Signal<U>>) -> Signal<U> {
		return Signal<U?>(initialValue: nil) { sink in
			let streams = Atomic<[Signal<U>]>([])

			evidence(self).observe { stream in
				streams.modify { (var arr) in
					arr.append(stream)
					return arr
				}

				stream.observe { value in sink.put(value) }
			}
		}.forceUnwrapOptionals(identity)
	}

	/// Switches on a Signal of Signals, forwarding values from the
	/// latest inner stream.
	///
	/// evidence - Used to prove to the typechecker that the receiver is
	///            a signal of signals. Simply pass in the `identity` function.
	///
	/// Returns a Signal that will forward changes only from the latest
	/// Signal sent upon the receiver.
	public func switchToLatest<U>(evidence: Signal<T> -> Signal<Signal<U>>) -> Signal<U> {
		return Signal<U?>(initialValue: nil) { sink in
			let latestDisposable = SerialDisposable()

			evidence(self).observe { stream in
				latestDisposable.innerDisposable = nil
				latestDisposable.innerDisposable = stream.observe { value in sink.put(value) }
			}
		}.forceUnwrapOptionals(identity)
	}

	/// Maps each value in the stream to a new value.
	public func map<U>(f: T -> U) -> Signal<U> {
		return Signal<U?>(initialValue: nil) { sink in
			self.observe { value in sink.put(f(value)) }
			return ()
		}.forceUnwrapOptionals(identity)
	}

	/// Combines all the values in the stream, forwarding the result of each
	/// intermediate combination step.
	public func scan<U>(initialValue: U, _ f: (U, T) -> U) -> Signal<U> {
		let previous = Atomic(initialValue)

		return Signal<U?>(initialValue: nil) { sink in
			self.observe { value in
				let newValue = f(previous.value, value)
				sink.put(newValue)

				previous.value = newValue
			}

			return ()
		}.forceUnwrapOptionals(identity)
	}

	/// Returns a stream that will yield the first `count` values from the
	/// receiver, where `count` is greater than zero.
	public func take(count: Int) -> Signal<T> {
		assert(count > 0)

		let soFar = Atomic(0)

		return Signal(initialValue: self.current) { sink in
			let selfDisposable = SerialDisposable()

			selfDisposable.innerDisposable = self.observe { value in
				let orig = soFar.modify { $0 + 1 }
				if orig < count {
					sink.put(value)
				} else {
					selfDisposable.dispose()
				}
			}
		}
	}

	/// Returns a stream that will yield values from the receiver while `pred`
	/// remains `true`. If no values pass the predicate, the resulting signal
	/// will be `nil`.
	public func takeWhile(pred: T -> Bool) -> Signal<T?> {
		return Signal<T?>(initialValue: nil) { sink in
			let selfDisposable = SerialDisposable()

			selfDisposable.innerDisposable = self.observe { value in
				if pred(value) {
					sink.put(value)
				} else {
					selfDisposable.dispose()
				}
			}
		}
	}

	/// Combines each value in the stream with its preceding value, starting
	/// with `initialValue`.
	public func combinePrevious(initialValue: T) -> Signal<(T, T)> {
		let previous = Atomic(initialValue)

		return Signal<(T, T)?>(initialValue: nil) { sink in
			self.observe { value in
				let orig = previous.swap(value)
				sink.put((orig, value))
			}

			return ()
		}.forceUnwrapOptionals(identity)
	}

	/// Returns a stream that will replace the first `count` values from the
	/// receiver with `nil`, then forward everything afterward.
	public func skip(count: Int) -> Signal<T?> {
		let soFar = Atomic(0)

		return skipWhile { _ in
			let orig = soFar.modify { $0 + 1 }
			return orig < count
		}
	}

	/// Returns a stream that will replace values from the receiver with `nil`
	/// while `pred` remains `true`, then forward everything afterward.
	public func skipWhile(pred: T -> Bool) -> Signal<T?> {
		return Signal<T?>(initialValue: nil) { sink in
			let skipping = Atomic(true)

			self.observe { value in
				if skipping.value && pred(value) {
					sink.put(nil)
				} else {
					skipping.value = false
					sink.put(value)
				}
			}

			return ()
		}
	}

	/// Buffers values yielded by the receiver, preserving them for future
	/// consumers.
	///
	/// capacity - If not nil, the maximum number of values to buffer. If more
	///            are received, the earliest values are dropped and won't be
	///            given to consumers in the future.
	///
	/// Returns a Producer over the buffered values, and a Disposable which
	/// can be used to cancel all further buffering.
<<<<<<< HEAD
	public func buffer(capacity: Int? = nil) -> (Producer<T>, Disposable) {
		let buffer = EventBuffer<T>(capacity: capacity)

		// TODO: How does `self` get retained properly?
		let observationDisposable = self.observe { value in
			buffer.put(.Next(Box(value)))
=======
	func buffer(capacity: Int? = nil) -> (Producer<T>, Disposable) {
		let queue = dispatch_queue_create("com.github.ReactiveCocoa.Signal.buffer", DISPATCH_QUEUE_CONCURRENT)
		var compositeDisposable = CompositeDisposable()

		var bufferedValues: [T] = []
		let bufferDisposable = self.observe { value in
			// Append to the buffer synchronously, so that Consumers attempting
			// to connect simultaneously (below) see a consistent view of
			// buffered vs. future values.
			dispatch_barrier_sync(queue) {
				bufferedValues.append(value)

				if let c = capacity {
					while bufferedValues.count > c {
						bufferedValues.removeAtIndex(0)
					}
				}
			}
>>>>>>> 302c3455
		}

		compositeDisposable.addDisposable(bufferDisposable)

		let producer = Producer<T> { consumer in
			var observeDisposable: Disposable? = nil

			dispatch_sync(queue) {
				// Send all values accumulated to this point…
				for value in bufferedValues {
					consumer.put(.Next(Box(value)))
				}

				// then all future changes as well.
				observeDisposable = self.skip(1).observe { maybeValue in
					if let value = maybeValue {
						consumer.put(.Next(Box(value)))
					}
				}
			}

			let completeDisposable = ActionDisposable {
				// Stop observing value changes, and terminate the Consumer.
				observeDisposable!.dispose()
				consumer.put(.Completed)

				// Remove this disposable from the CompositeDisposable to
				// prevent infinite resource growth.
				compositeDisposable.pruneDisposed()
			}

			consumer.disposable.addDisposable(completeDisposable)
			compositeDisposable.addDisposable(completeDisposable)
		}

		return (producer, compositeDisposable)
	}

	/// Preserves only the values of the stream that pass the given predicate.
	public func filter(pred: T -> Bool) -> Signal<T?> {
		return Signal<T?>(initialValue: nil) { sink in
			self.observe { value in
				if pred(value) {
					sink.put(value)
				} else {
					sink.put(nil)
				}
			}

			return ()
		}
	}

	/// Skips all consecutive, repeating values in the stream, forwarding only
	/// the first occurrence.
	///
	/// evidence - Used to prove to the typechecker that the receiver contains
	///            values which are `Equatable`. Simply pass in the `identity`
	///            function.
	public func skipRepeats<U: Equatable>(evidence: Signal<T> -> Signal<U>) -> Signal<U> {
		let evidencedSelf = evidence(self)

		return Signal<U>(initialValue: evidencedSelf.current) { sink in
			let maybePrevious = Atomic<U?>(nil)

			evidencedSelf.observe { current in
				if let previous = maybePrevious.swap(current) {
					if current == previous {
						return
					}
				}

				sink.put(current)
			}

			return ()
		}
	}

	/// Combines the receiver with the given stream, forwarding the latest
	/// updates to either.
	///
	/// Returns a Signal which will send a new value whenever the receiver
	/// or `stream` changes.
	public func combineLatestWith<U>(stream: Signal<U>) -> Signal<(T, U)> {
		return Signal<(T, U)>(initialValue: (self.current, stream.current)) { sink in
			// FIXME: This implementation is probably racey.
			self.observe { [unowned stream] value in sink.put(value, stream.current) }
			stream.observe { [unowned self] value in sink.put(self.current, value) }
		}
	}

	/// Forwards the current value from the receiver whenever `sampler` sends
	/// a value.
	public func sampleOn<U>(sampler: Signal<U>) -> Signal<T> {
		return Signal(initialValue: self.current) { sink in
			sampler.observe { _ in sink.put(self.current) }
			return ()
		}
	}

	/// Delays values by the given interval, forwarding them on the given
	/// scheduler.
	///
	/// Returns a Signal that will default to `nil`, then send the
	/// receiver's values after injecting the specified delay.
	public func delay(interval: NSTimeInterval, onScheduler scheduler: DateScheduler) -> Signal<T?> {
		return Signal<T?>(initialValue: nil) { sink in
			self.observe { value in
				scheduler.scheduleAfter(NSDate(timeIntervalSinceNow: interval)) { sink.put(value) }
				return ()
			}

			return ()
		}
	}

	/// Throttle values sent by the receiver, so that at least `interval`
	/// seconds pass between each, then forwards them on the given scheduler.
	///
	/// If multiple values are received before the interval has elapsed, the
	/// latest value is the one that will be passed on.
	public func throttle(interval: NSTimeInterval, onScheduler scheduler: DateScheduler) -> Signal<T> {
		return Signal(initialValue: self.current) { sink in
			let previousDate = Atomic(NSDate())
			let disposable = SerialDisposable()

			self.observe { value in
				disposable.innerDisposable = nil

				let now = NSDate()
				let (_, scheduleDate) = previousDate.modify { date -> (NSDate, NSDate) in
					if now.timeIntervalSinceDate(date) >= interval {
						return (now, now)
					} else {
						return (date, date.dateByAddingTimeInterval(interval))
					}
				}

				disposable.innerDisposable = scheduler.scheduleAfter(scheduleDate) { sink.put(value) }
			}
		}
	}

	/// Yields all values on the given scheduler, instead of whichever
	/// scheduler they originally changed upon.
	///
	/// Returns a Signal that will default to `nil`, then send the
	/// receiver's values after being scheduled.
	public func deliverOn(scheduler: Scheduler) -> Signal<T?> {
		return Signal<T?>(initialValue: nil) { sink in
			self.observe { value in
				scheduler.schedule { sink.put(value) }
				return ()
			}

			return ()
		}
	}

	/// Returns a Promise that will wait for the first value from the receiver
	/// that passes the given predicate.
	public func firstPassingTest(pred: T -> Bool) -> Promise<T> {
		return Promise { sink in
			self.take(1).observe { value in
				if pred(value) {
					sink.put(value)
				}
			}

			return ()
		}
	}

	/// Applies the latest function from the given signal to the values in the
	/// receiver.
	public func apply<U>(stream: Signal<T -> U>) -> Signal<U> {
		// FIXME: This should use combineLatestWith, but attempting to do so
		// crashes the compiler.
		return Signal<U>(initialValue: stream.current(self.current)) { sink in
			// FIXME: This implementation is probably racey.
			self.observe { [unowned stream] value in sink.put(stream.current(value)) }
			stream.observe { [unowned self] f in sink.put(f(self.current)) }
		}
	}
}<|MERGE_RESOLUTION|>--- conflicted
+++ resolved
@@ -308,15 +308,7 @@
 	///
 	/// Returns a Producer over the buffered values, and a Disposable which
 	/// can be used to cancel all further buffering.
-<<<<<<< HEAD
 	public func buffer(capacity: Int? = nil) -> (Producer<T>, Disposable) {
-		let buffer = EventBuffer<T>(capacity: capacity)
-
-		// TODO: How does `self` get retained properly?
-		let observationDisposable = self.observe { value in
-			buffer.put(.Next(Box(value)))
-=======
-	func buffer(capacity: Int? = nil) -> (Producer<T>, Disposable) {
 		let queue = dispatch_queue_create("com.github.ReactiveCocoa.Signal.buffer", DISPATCH_QUEUE_CONCURRENT)
 		var compositeDisposable = CompositeDisposable()
 
@@ -334,7 +326,6 @@
 					}
 				}
 			}
->>>>>>> 302c3455
 		}
 
 		compositeDisposable.addDisposable(bufferDisposable)
