--- conflicted
+++ resolved
@@ -17,25 +17,11 @@
 
 /// A disposable that only flips `disposed` upon disposal, and performs no other
 /// work.
-<<<<<<< HEAD
-struct SimpleDisposable: Disposable {
-	var _disposed: Atomic<Bool>
-
-	init() {
-		_disposed = Atomic(false)
-	}
-
-	var disposed: Bool {
-		get {
-			return _disposed
-		}
-=======
 public struct SimpleDisposable: Disposable {
 	private var _disposed = Atomic(false)
 
 	public var disposed: Bool {
 		return _disposed
->>>>>>> 69fbe148
 	}
 
 	public init() {}
@@ -96,19 +82,11 @@
 		if !d {
 			return
 		}
-<<<<<<< HEAD
-	
-		let (_, shouldDispose) = _disposables.modify { maybeDisposables -> ([Disposable]?, Bool) in
-			if var disposables = maybeDisposables {
-				disposables.append(d!)
-				return (disposables, false)
-=======
 
 		let (_, shouldDispose) = disposables.modify { ds -> ([Disposable]?, Bool) in
 			if var ds = ds {
 				ds += d!
 				return (ds, false)
->>>>>>> 69fbe148
 			} else {
 				return (nil, true)
 			}
@@ -202,13 +180,8 @@
 		innerDisposable = disposable
 	}
 
-<<<<<<< HEAD
-	func dispose() {
-		let orig = _state.swap(_State(innerDisposable: nil, disposed: true))
+	public func dispose() {
+		let orig = state.swap(State(innerDisposable: nil, disposed: true))
 		orig.innerDisposable?.dispose()
-=======
-	public func dispose() {
-		innerDisposable = nil
->>>>>>> 69fbe148
 	}
 }