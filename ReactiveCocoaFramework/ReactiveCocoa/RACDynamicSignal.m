--- conflicted
+++ resolved
@@ -175,7 +175,6 @@
 
 	[disposable addDisposable:defaultDisposable];
 
-<<<<<<< HEAD
 	RACDisposable *schedulingDisposable = [RACScheduler.subscriptionScheduler schedule:^{
 		RACSignalStepBlock signalStep = self.generator(subscriber, disposable);
 		if (signalStep == nil) return;
@@ -194,21 +193,10 @@
 			}];
 		}];
 
-		if (recursiveDisposable != nil) [disposable addDisposable:recursiveDisposable];
+		[disposable addDisposable:recursiveDisposable];
 	}];
 
-	if (schedulingDisposable != nil) [disposable addDisposable:schedulingDisposable];
-=======
-	if (self.didSubscribe != NULL) {
-		RACDisposable *schedulingDisposable = [RACScheduler.subscriptionScheduler schedule:^{
-			RACDisposable *innerDisposable = self.didSubscribe(subscriber);
-			[disposable addDisposable:innerDisposable];
-		}];
-
-		[disposable addDisposable:schedulingDisposable];
-	}
-	
->>>>>>> ad1e2254
+	[disposable addDisposable:schedulingDisposable];
 	return disposable;
 }
 
